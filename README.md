--- conflicted
+++ resolved
@@ -35,12 +35,9 @@
 - [HTTPResponse](Docs/http-response.md)
 - [HTTPStatus](Docs/http-status.md)
 - [HTTPVersion](Docs/http-version.md)
-<<<<<<< HEAD
 - [Storage](Docs/storage.md)
-=======
 - [Stream](Docs/stream.md)
 - [URI](Docs/uri.md)
->>>>>>> 6812add5
 
 Keep in mind that **everything** is open for discussion. We have [pull requests](https://github.com/swift-x/s4/pulls) for each item. Every discussion related to an item should be done in its respective PR, even if it's already merged/closed. We **urge** you to participate on the discussions and contribute.
 
