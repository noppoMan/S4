--- conflicted
+++ resolved
@@ -50,11 +50,7 @@
         self.headers["Transfer-Encoding"] = "chunked"
     }
 
-<<<<<<< HEAD
-    public init(status: Status = .ok, headers: Headers = [:], cookies: Set<String>, body: Stream throws -> Void) {
-=======
-    public init(status: Status = .ok, headers: Headers = [:], body: (Stream) throws -> Void) {
->>>>>>> 02205ffe
+    public init(status: Status = .ok, headers: Headers = [:], cookies: Set<String>, body: (Stream) throws -> Void) {
         self.init(
             version: Version(major: 1, minor: 1),
             status: status,
